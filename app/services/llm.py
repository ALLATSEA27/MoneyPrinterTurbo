--- conflicted
+++ resolved
@@ -141,12 +141,6 @@
 
             return generated_text
 
-<<<<<<< HEAD
-=======
-            convo.send_message(prompt)
-            return convo.last.text
-
->>>>>>> a8b54415
         if llm_provider == "cloudflare":
             import requests
             response = requests.post(
